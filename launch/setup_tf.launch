--- conflicted
+++ resolved
@@ -107,10 +107,6 @@
 
     <!-- This node subscribes to all relevant odometry data and generates the
          dynamic transforms -->
-<<<<<<< HEAD
-    <!-- <node pkg="setup_tf" name="setup_tf_node" type="setup_tf_node" respawn="true" /> -->
-=======
     <node pkg="setup_tf" name="setup_tf_node" type="setup_tf_node" respawn="true" />
->>>>>>> f282b7b7
 
 </launch>